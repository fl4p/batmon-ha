--- conflicted
+++ resolved
@@ -18,11 +18,7 @@
     import bmslib.models.sok
     import bmslib.models.supervolt
     import bmslib.models.victron
-<<<<<<< HEAD
-    import bmslib.models.BLE_BMS_wrap
     import bmslib.models.litime
-=======
->>>>>>> 71c62609
 
     import bmslib.group
     from bmslib import models
@@ -43,11 +39,7 @@
         # group_serial=bmslib.group.VirtualGroupBms, # TODO
         supervolt=models.supervolt.SuperVoltBt,
         sok=models.sok.SokBt,
-<<<<<<< HEAD
-        daly_ble=partial(models.BLE_BMS_wrap.BMS, module=plugins.daly_bms, type='daly_ble'),
         litime=models.litime.LitimeBt,
-=======
->>>>>>> 71c62609
         dummy=models.dummy.DummyBt,
     )
 
