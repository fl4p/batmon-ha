import asyncio
import atexit
import random
import signal
import sys
import time
import traceback
from typing import List, Dict

import paho.mqtt.client as paho

import bmslib.bt
<<<<<<< HEAD
import bmslib.models.daly
import bmslib.models.dummy
import bmslib.models.jbd
import bmslib.models.jikong
import bmslib.models.ant
import bmslib.models.victron

=======
import bmslib.daly
import bmslib.dummy
import bmslib.jbd
import bmslib.jikong
import bmslib.victron
import bmslib.supervolt
>>>>>>> 44c2c7fc
import mqtt_util
from bmslib.bms import MIN_VALUE_EXPIRY
from bmslib.group import VirtualGroupBms, BmsGroup
from bmslib.sampling import BmsSampler
from bmslib.store import load_user_config
from bmslib.util import get_logger
from mqtt_util import mqtt_last_publish_time, mqtt_message_handler, mqtt_process_action_queue

logger = get_logger(verbose=False)
user_config = load_user_config()
shutdown = False


async def fetch_loop(fn, period, max_errors):
    num_errors_row = 0
    while not shutdown:
        try:
            await fn()
            num_errors_row = 0
        except Exception as e:
            num_errors_row += 1
            logger.error('Error (num %d, max %d) reading BMS: %s', num_errors_row, max_errors, e)
            logger.error('Stack: %s', traceback.format_exc())
            if max_errors and num_errors_row > max_errors:
                logger.warning('too many errors, abort')
                break
        await asyncio.sleep(period)
    logger.info("fetch_loop %s ends", fn)


def store_states(samplers: List[BmsSampler]):
    meter_states = {s.bms.name: s.get_meter_state() for s in samplers}
    from bmslib.store import store_meter_states
    store_meter_states(meter_states)


async def background_loop(timeout: float, sampler_list: List[BmsSampler]):
    global shutdown

    t_start = time.time()
    t_last_store = t_start

    if timeout:
        logger.info("mqtt watchdog loop started with timeout %.1fs", timeout)

    while not shutdown:

        await mqtt_process_action_queue()
        now = time.time()

        if timeout:
            # compute time since last successful publish
            pdt = now - (mqtt_last_publish_time() or t_start)
            if pdt > timeout:
                if mqtt_last_publish_time():
                    logger.error("MQTT message publish timeout (last %.0fs ago), exit", pdt)
                else:
                    logger.error("MQTT never published a message after %.0fs, exit", timeout)
                shutdown = True
                break

        if now - t_last_store > 10:
            t_last_store = now
            try:
                store_states(sampler_list)
            except Exception as e:
                logger.error('Error starting states: %s', e)

        await asyncio.sleep(.1)


async def main():
    bms_list: List[bmslib.bt.BtBms] = []
    extra_tasks = []

    if user_config.get('bt_power_cycle'):
        try:
            logger.info('Power cycle bluetooth hardware')
            bmslib.bt.bt_power(False)
            await asyncio.sleep(1)
            bmslib.bt.bt_power(True)
            await asyncio.sleep(2)
        except Exception as e:
            logger.warning("Error power cycling BT: %s", e)

    try:
        if len(sys.argv) > 1 and sys.argv[1] == "skip-discovery":
            raise Exception("skip-discovery")
        devices = await bmslib.bt.bt_discovery(logger)
    except Exception as e:
        devices = []
        logger.error('Error discovering devices: %s', e)

    def name2addr(name: str):
        return next((d.address for d in devices if (d.name or "").strip() == name.strip()), name)

    def dev_by_addr(address: str):
        dev = next((d for d in devices if d.address == address), None)
        if not dev:
            raise Exception("Can't resolve device name %s, not discovered" % address)
        return dev

    verbose_log = user_config.get('verbose_log', False)
    if verbose_log:
        logger.info('Verbose logging enabled')

    logger.info('Bleak version %s, BtBackend version %s', bmslib.bt.bleak_version(), bmslib.bt.bt_stack_version())

    bms_registry = dict(
        daly=bmslib.models.daly.DalyBt,
        jbd=bmslib.models.jbd.JbdBt,
        jk=bmslib.models.jikong.JKBt,
        ant=bmslib.models.ant.AntBt,
        victron=bmslib.models.victron.SmartShuntBt,
        group_parallel=bmslib.group.VirtualGroupBms,
        # group_serial=bmslib.group.VirtualGroupBms, # TODO
<<<<<<< HEAD
        dummy=bmslib.models.dummy.DummyBt,
=======
        dummy=bmslib.dummy.DummyBt,
        supervolt=bmslib.supervolt.SuperVoltBt
>>>>>>> 44c2c7fc
    )

    names = set()
    dev_args: Dict[str, dict] = {}

    for dev in user_config.get('devices', []):
        addr: str = dev['address']

        if not addr or addr.startswith('#'):
            continue

        if dev['type'] not in bms_registry:
            logger.warning('Unknown device type %s', dev)
            continue

        bms_class = bms_registry[dev['type']]
        if dev.get('debug'):
            logger.info('Verbose log for %s enabled', addr)
        addr = name2addr(addr)
        name: str = dev.get('alias') or dev_by_addr(addr).name
        assert name not in names, "duplicate name %s" % name
        bms_list.append(bms_class(addr,
                                  name=name,
                                  verbose_log=verbose_log or dev.get('debug'),
                                  psk=dev.get('pin'),
                                  adapter=dev.get('adapter'),
                                  ))
        names.add(name)
        dev_args[name] = dev

    bms_by_name: Dict[str, bmslib.bt.BtBms] = {
        **{bms.address: bms for bms in bms_list if not isinstance(bms, VirtualGroupBms)},
        **{bms.name: bms for bms in bms_list}}
    groups_by_bms: Dict[str, BmsGroup] = {}

    for bms in bms_list:
        bms.set_keep_alive(user_config.get('keep_alive', False))

        if isinstance(bms, VirtualGroupBms):
            group_bms = bms
            for member_ref in bms.get_member_refs():
                if member_ref not in bms_by_name:
                    raise Exception("unknown bms %s in group %s" % (member_ref, group_bms))
                member_name = bms_by_name[member_ref].name
                if member_name in groups_by_bms:
                    raise Exception("can't add bms %s to multiple groups %s %s", member_name,
                                    groups_by_bms[member_name], group_bms)
                groups_by_bms[member_name] = group_bms.group
                bms.add_member(bms_by_name[member_ref])

    port_idx = user_config.mqtt_broker.rfind(':')
    if port_idx > 0:
        user_config.mqtt_port = user_config.get('mqtt_port', int(user_config.mqtt_broker[(port_idx+1):]))
        user_config.mqtt_broker = user_config.mqtt_broker[:port_idx]

    logger.info('connecting mqtt %s@%s', user_config.mqtt_user, user_config.mqtt_broker)
    # paho_monkey_patch()
    mqtt_client = paho.Client()
    mqtt_client.enable_logger(logger)
    if user_config.get('mqtt_user', None):
        mqtt_client.username_pw_set(user_config.mqtt_user, user_config.mqtt_password)

    mqtt_client.on_message = mqtt_message_handler

    try:
        mqtt_client.connect(user_config.mqtt_broker, port=user_config.get('mqtt_port', 1883))
        mqtt_client.loop_start()
    except Exception as ex:
        logger.error('mqtt connection error %s', ex)

    if not user_config.mqtt_broker:
        mqtt_util.disable_warnings()

    from bmslib.store import load_meter_states
    try:
        meter_states = load_meter_states()
    except FileNotFoundError:
        logger.info("Initialize meter states file")
        meter_states = {}
    except Exception as e:
        logger.warning('Failed to load meter states: %s', e)
        meter_states = {}

    sample_period = float(user_config.get('sample_period', 1.0))
    publish_period = float(user_config.get('publish_period', sample_period))
    expire_values_after = float(user_config.get('expire_values_after', MIN_VALUE_EXPIRY))
    ic = user_config.get('invert_current', False)
    sampler_list = [BmsSampler(
        bms, mqtt_client=mqtt_client,
        dt_max_seconds=max(4., sample_period * 2),
        expire_after_seconds=max(expire_values_after, int(sample_period * 2 + .5), int(publish_period * 2 + .5)),
        invert_current=ic,
        meter_state=meter_states.get(bms.name),
        publish_period=publish_period,
        algorithms=dev_args[bms.name].get('algorithm') and dev_args[bms.name].get('algorithm', '').split(";"),
        current_calibration_factor=dev_args[bms.name].get('current_calibration', 1.0),
        bms_group=groups_by_bms.get(bms.name),
    ) for bms in bms_list]

    # move groups to the end
    sampler_list = sorted(sampler_list, key=lambda s: isinstance(s.bms, VirtualGroupBms))

    parallel_fetch = user_config.get('concurrent_sampling', False)

    logger.info('Fetching %d BMS + %d others %s, period=%.2fs, keep_alive=%s', len(sampler_list), len(extra_tasks),
                'concurrently' if parallel_fetch else 'serially', sample_period, user_config.get('keep_alive', False))

    watchdog_en = user_config.get('watchdog', False)
    max_errors = 200 if watchdog_en else 0

    asyncio.create_task(background_loop(
        timeout=max(15 * 60., sample_period * 4) if watchdog_en else 0,
        sampler_list=sampler_list
    ))

    tasks = sampler_list + extra_tasks

    # before we start the loops connect to each bms
    for t in tasks:
        try:
            await t()
        except:
            pass

    if parallel_fetch:
        # parallel_fetch now uses a loop for each BMS so they don't delay each other

        loops = [asyncio.create_task(fetch_loop(fn, period=sample_period, max_errors=max_errors)) for fn in tasks]
        await asyncio.wait(loops, return_when='FIRST_COMPLETED')

    else:
        async def fn():
            if parallel_fetch:
                # concurrent synchronised fetch
                # this branch is currently not reachable!
                await asyncio.gather(*[t() for t in tasks], return_exceptions=False)
            else:
                random.shuffle(tasks)
                exceptions = []
                for t in tasks:
                    try:
                        await t()
                    except Exception as ex:
                        exceptions.append(ex)
                if exceptions:
                    logger.error('%d exceptions occurred fetching BMSs', len(exceptions))
                    raise exceptions[0]

        await fetch_loop(fn, period=sample_period, max_errors=max_errors)

    global shutdown
    logger.info('All fetch loops ended. shutdown is already %s', shutdown)
    shutdown = True

    store_states(sampler_list)

    for bms in bms_list:
        try:
            logger.info("Disconnecting %s", bms)
            await bms.disconnect()
            # await asyncio.sleep(2)
        except:
            pass


def on_exit(*args, **kwargs):
    global shutdown
    logger.info('exit signal handler... %s, %s, shutdown already %s', args, kwargs, shutdown)
    shutdown = True


atexit.register(on_exit)
# noinspection PyTypeChecker
signal.signal(signal.SIGTERM, on_exit)
# noinspection PyTypeChecker
signal.signal(signal.SIGINT, on_exit)

try:
    asyncio.run(main())
except Exception as e:
    logger.error("Main loop exception: %s", e)
    logger.error("Stack: %s", traceback.format_exc())

sys.exit(1)<|MERGE_RESOLUTION|>--- conflicted
+++ resolved
@@ -10,22 +10,14 @@
 import paho.mqtt.client as paho
 
 import bmslib.bt
-<<<<<<< HEAD
 import bmslib.models.daly
 import bmslib.models.dummy
 import bmslib.models.jbd
 import bmslib.models.jikong
 import bmslib.models.ant
 import bmslib.models.victron
-
-=======
-import bmslib.daly
-import bmslib.dummy
-import bmslib.jbd
-import bmslib.jikong
-import bmslib.victron
 import bmslib.supervolt
->>>>>>> 44c2c7fc
+
 import mqtt_util
 from bmslib.bms import MIN_VALUE_EXPIRY
 from bmslib.group import VirtualGroupBms, BmsGroup
@@ -142,12 +134,8 @@
         victron=bmslib.models.victron.SmartShuntBt,
         group_parallel=bmslib.group.VirtualGroupBms,
         # group_serial=bmslib.group.VirtualGroupBms, # TODO
-<<<<<<< HEAD
+        supervolt=bmslib.supervolt.SuperVoltBt
         dummy=bmslib.models.dummy.DummyBt,
-=======
-        dummy=bmslib.dummy.DummyBt,
-        supervolt=bmslib.supervolt.SuperVoltBt
->>>>>>> 44c2c7fc
     )
 
     names = set()
